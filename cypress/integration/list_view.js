--- conflicted
+++ resolved
@@ -19,16 +19,6 @@
 			cy.route({
 				method: 'POST',
 				url:'api/method/frappe.model.workflow.bulk_workflow_approval'
-<<<<<<< HEAD
-			}).then(()=> {
-				cy.route({
-					method: 'GET',
-					url:'api/method/frappe.desk.reportview.get'
-				})
-			}).as('update-view');
-			cy.wrap(elements).contains('Approve').click();
-			cy.wait('@update-view');
-=======
 			}).as('bulk-approval');
 			cy.route({
 				method: 'POST',
@@ -36,7 +26,6 @@
 			}).as('real-time-update');
 			cy.wrap(elements).contains('Approve').click();
 			cy.wait(['@bulk-approval', '@real-time-update']);
->>>>>>> 86d549b1
 			cy.get('.list-row-container:visible').should('contain', 'Approved');
 		});
 	});
