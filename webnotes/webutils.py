# Copyright (c) 2013, Web Notes Technologies Pvt. Ltd.
# MIT License. See license.txt

from __future__ import unicode_literals

from webnotes import conf
import webnotes
import json
from webnotes import _
import webnotes.utils

class PageNotFoundError(Exception): pass

def render(page_name):
	"""render html page"""
	try:
		html = render_page(page_name or "index")
	except PageNotFoundError:
		html = render_page("404")
	except Exception:
		html = render_page('error')
	
	webnotes._response.headers["Content-Type"] = "text/html; charset: utf-8"
	if "content_type" in webnotes.response:
		webnotes._response.headers["Content-Type"] = webnotes.response.pop("content_type")

	webnotes._response.data = html

def render_page(page_name):
	"""get page html"""
	page_name = scrub_page_name(page_name)
	html = ''
		
	if not ('auto_cache_clear') and conf.auto_cache_clear or 0 in conf:
		html = webnotes.cache().get_value("page:" + page_name)
		from_cache = True

	if not html:		
		html = build_page(page_name)
		from_cache = False
	
	if not html:
		raise PageNotFoundError

	if page_name=="error":
		html = html.replace("%(error)s", webnotes.getTraceback())
	elif not webnotes.response.content_type:
		comments = "\npage:"+page_name+\
			"\nload status: " + (from_cache and "cache" or "fresh")
		html += """\n<!-- %s -->""" % webnotes.utils.cstr(comments)

	return html

def build_page(page_name):
	if not webnotes.conn:
		webnotes.connect()

	sitemap = get_website_sitemap()
	page_options = sitemap.get(page_name)
	
	if not page_options:
		if page_name=="index":
			# page not found, try home page
			home_page = get_home_page()
			page_options = sitemap.get(home_page)
			if not page_options:
				raise PageNotFoundError
			page_options["page_name"] = home_page
		else:
			raise PageNotFoundError
	else:
		page_options["page_name"] = page_name
	
	basepath = webnotes.utils.get_base_path()
	module = None
	no_cache = False
	
	if page_options.get("controller"):
		module = webnotes.get_module(page_options["controller"])
		no_cache = getattr(module, "no_cache", False)

	# if generator, then load bean, pass arguments
	if page_options.get("is_generator"):
		if not module:
			raise Exception("Generator controller not defined")
		
		name = webnotes.conn.get_value(module.doctype, {
			page_options.get("page_name_field", "page_name"): page_options["page_name"]})
		obj = webnotes.get_obj(module.doctype, name, with_children=True)

		if hasattr(obj, 'get_context'):
			obj.get_context()

		context = webnotes._dict(obj.doc.fields)
		context["obj"] = obj
	else:
		# page
		context = webnotes._dict({ 'name': page_name })
		if module and hasattr(module, "get_context"):
			context.update(module.get_context())
	
	context.update(get_website_settings())

	jenv = webnotes.get_jenv()
	context["base_template"] = jenv.get_template(webnotes.get_config().get("base_template"))
	
	template_name = page_options['template']	
	html = jenv.get_template(template_name).render(context)
	
	if not no_cache:
		webnotes.cache().set_value("page:" + page_name, html)
	return html
	
def build_sitemap():
	sitemap = {}
	config = webnotes.cache().get_value("website_sitemap_config", build_website_sitemap_config)
 	sitemap.update(config["pages"])
	
	# pages
	for p in config["pages"].values():
		if p.get("controller"):
			module = webnotes.get_module(p["controller"])
			p["no_cache"] = getattr(module, "no_cache", False)
			p["no_sitemap"] = getattr(module, "no_sitemap", False) or p["no_cache"]

	# generators
	for g in config["generators"].values():
		g["is_generator"] = True
		module = webnotes.get_module(g["controller"])

		condition = ""
		page_name_field = "page_name"
		if hasattr(module, "page_name_field"):
			page_name_field = module.page_name_field
		if hasattr(module, "condition_field"):
			condition = " where ifnull(%s, 0)=1" % module.condition_field

		for page_name, name, modified in webnotes.conn.sql("""select %s, name, modified from 
			`tab%s` %s""" % (page_name_field, module.doctype, condition)):
			opts = g.copy()
			opts["doctype"] = module.doctype
			opts["no_cache"] = getattr(module, "no_cache", False)
			opts["page_name"] = page_name
			if page_name_field != "page_name":
				opts["page_name_field"] = page_name_field
			opts["docname"] = name
			opts["lastmod"] = modified.strftime("%Y-%m-%d %H:%M:%S")
			sitemap[page_name] = opts
		
	return sitemap
	
def get_home_page():
	if not webnotes.conn:
		webnotes.connect()
	doc_name = webnotes.conn.get_value('Website Settings', None, 'home_page')
	if doc_name:
		page_name = webnotes.conn.get_value('Web Page', doc_name, 'page_name')
	else:
		page_name = 'login'

	return page_name
		
def build_website_sitemap_config():
	import os, time
	
	config = {"pages": {}, "generators":{}}
	basepath = webnotes.utils.get_base_path()
	
	def get_options(path, fname):
		name = fname
		if fname.endswith(".html"):
			name = fname[:-5]
		
		template_path = os.path.relpath(os.path.join(path, fname), basepath)
		
		options = webnotes._dict({
			"link_name": name,
			"template": template_path,
			"lastmod": time.ctime(os.path.getmtime(template_path))
		})

		controller_name = fname.split(".")[0].replace("-", "_") + ".py"
		controller_path = os.path.join(path, controller_name)
		if os.path.exists(controller_path):
			options.controller = os.path.relpath(controller_path[:-3], basepath).replace(os.path.sep, ".")
			options.controller = ".".join(options.controller.split(".")[1:])

		return options
	
	for path, folders, files in os.walk(basepath, followlinks=True):
		if os.path.basename(path)=="pages" and os.path.basename(os.path.dirname(path))=="templates":
			for fname in files:
<<<<<<< HEAD
				if fname.split(".")[-1] in ("html", "xml", "js", "css"):
=======
				fname = webnotes.utils.cstr(fname)
				if fname.endswith(".html"):
>>>>>>> 1dc6d08c
					options = get_options(path, fname)
					config["pages"][options.link_name] = options

		if os.path.basename(path)=="generators" and os.path.basename(os.path.dirname(path))=="templates":
			for fname in files:
				if fname.endswith(".html"):
					options = get_options(path, fname)
					config["generators"][fname] = options
		
	return config

def get_website_settings():
	from webnotes.utils import get_request_site_address, encode, cint
	from urllib import quote
		
	all_top_items = webnotes.conn.sql("""\
		select * from `tabTop Bar Item`
		where parent='Website Settings' and parentfield='top_bar_items'
		order by idx asc""", as_dict=1)
	
	top_items = [d for d in all_top_items if not d['parent_label']]
	
	# attach child items to top bar
	for d in all_top_items:
		if d['parent_label']:
			for t in top_items:
				if t['label']==d['parent_label']:
					if not 'child_items' in t:
						t['child_items'] = []
					t['child_items'].append(d)
					break
					
	context = webnotes._dict({
		'top_bar_items': top_items,
		'footer_items': webnotes.conn.sql("""\
			select * from `tabTop Bar Item`
			where parent='Website Settings' and parentfield='footer_items'
			order by idx asc""", as_dict=1),
		"webnotes": webnotes,
		"utils": webnotes.utils,
		"post_login": [
			{"label": "Reset Password", "url": "update-password", "icon": "icon-key"},
			{"label": "Logout", "url": "server.py?cmd=web_logout", "icon": "icon-signout"}
		]
	})
		
	settings = webnotes.doc("Website Settings", "Website Settings")
	for k in ["banner_html", "brand_html", "copyright", "twitter_share_via",
		"favicon", "facebook_share", "google_plus_one", "twitter_share", "linked_in_share",
		"disable_signup"]:
		if k in settings.fields:
			context[k] = settings.fields.get(k)
			
	if settings.address:
		context["footer_address"] = settings.address

	for k in ["facebook_share", "google_plus_one", "twitter_share", "linked_in_share",
		"disable_signup"]:
		context[k] = cint(context.get(k) or 0)
	
	context.url = quote(str(get_request_site_address(full_address=True)), str(""))
	context.encoded_title = quote(encode(context.title or ""), str(""))
	
	try:
		import startup.webutils
		if hasattr(startup.webutils, "get_website_settings"):
			startup.webutils.get_website_settings(context)
	except:
		pass
	return context


def clear_cache(page_name=None):
	if page_name:
		delete_page_cache(page_name)
	else:
		cache = webnotes.cache()
		for p in get_all_pages():
			if p is not None:
				cache.delete_value("page:" + p)
		cache.delete_value("page:index")
		cache.delete_value("website_sitemap")
		cache.delete_value("website_sitemap_config")
		
		
def get_website_sitemap():
	return webnotes.cache().get_value("website_sitemap", build_sitemap)

def get_all_pages():
	return get_website_sitemap().keys()

def delete_page_cache(page_name):
	if page_name:
		cache = webnotes.cache()
		cache.delete_value("page:" + page_name)
		cache.delete_value("website_sitemap")
			
def get_hex_shade(color, percent):
	def p(c):
		v = int(c, 16) + int(int('ff', 16) * (float(percent)/100))
		if v < 0: 
			v=0
		if v > 255: 
			v=255
		h = hex(v)[2:]
		if len(h) < 2:
			h = "0" + h
		return h
		
	r, g, b = color[0:2], color[2:4], color[4:6]
	
	avg = (float(int(r, 16) + int(g, 16) + int(b, 16)) / 3)
	# switch dark and light shades
	if avg > 128:
		percent = -percent

	# stronger diff for darker shades
	if percent < 25 and avg < 64:
		percent = percent * 2
	
	return p(r) + p(g) + p(b)

def scrub_page_name(page_name):
	if page_name.endswith('.html'):
		page_name = page_name[:-5]

	return page_name

_is_signup_enabled = None
def is_signup_enabled():
	global _is_signup_enabled
	if _is_signup_enabled is None:
		_is_signup_enabled = True
		if webnotes.utils.cint(webnotes.conn.get_value("Website Settings", 
			"Website Settings", "disable_signup")):
				_is_signup_enabled = False
		
	return _is_signup_enabled

def update_page_name(doc, title):
	"""set page_name and check if it is unique"""
	new_page_name = page_name(title)
	sitemap = get_website_sitemap()
	
	if new_page_name in sitemap and \
		not (sitemap[new_page_name].doctype == doc.doctype and sitemap[new_page_name].docname == doc.name):
			webnotes.throw("%s: %s. %s: %s" % (new_page_name, _("Page already exists"),
				_("Please change the value"), title))
	
	if doc.page_name: delete_page_cache(doc.page_name)
	webnotes.conn.set(doc, "page_name", new_page_name)
	delete_page_cache(doc.page_name)

def page_name(title):
	"""make page name from title"""
	import re
	name = title.lower()
	name = re.sub('[~!@#$%^&*+()<>,."\']', '', name)
	name = re.sub('[:/]', '-', name)

	name = '-'.join(name.split())

	# replace repeating hyphens
	name = re.sub(r"(-)\1+", r"\1", name)
	
	return name<|MERGE_RESOLUTION|>--- conflicted
+++ resolved
@@ -190,12 +190,8 @@
 	for path, folders, files in os.walk(basepath, followlinks=True):
 		if os.path.basename(path)=="pages" and os.path.basename(os.path.dirname(path))=="templates":
 			for fname in files:
-<<<<<<< HEAD
+				fname = webnotes.utils.cstr(fname)
 				if fname.split(".")[-1] in ("html", "xml", "js", "css"):
-=======
-				fname = webnotes.utils.cstr(fname)
-				if fname.endswith(".html"):
->>>>>>> 1dc6d08c
 					options = get_options(path, fname)
 					config["pages"][options.link_name] = options
 
