--- conflicted
+++ resolved
@@ -703,10 +703,7 @@
 	
 	// not in form, do nothing
 	if(me.not_in_form) {
-<<<<<<< HEAD
-=======
 		$(this.txt).val(val);
->>>>>>> 198901be
 		return;
 	}
 	
