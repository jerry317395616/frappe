--- conflicted
+++ resolved
@@ -34,11 +34,7 @@
 	reload(sys)
 	sys.setdefaultencoding("utf-8")
 
-<<<<<<< HEAD
-__version__ = '13.1.0'
-=======
 __version__ = '13.1.2'
->>>>>>> 5582da42
 
 __title__ = "Frappe Framework"
 
