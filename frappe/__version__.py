--- conflicted
+++ resolved
@@ -1,6 +1,2 @@
 from __future__ import unicode_literals
-<<<<<<< HEAD
-__version__ = "4.14.3"
-=======
-__version__ = "v5.0.0"
->>>>>>> 1022a9b4
+__version__ = "v5.0.0"