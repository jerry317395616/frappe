--- conflicted
+++ resolved
@@ -15,11 +15,8 @@
 from frappe.query_builder import Criterion, Field, Order, Table, functions
 from frappe.query_builder.functions import Function, SqlFunctions
 from frappe.query_builder.utils import PseudoColumn
-<<<<<<< HEAD
 from frappe.utils import cstr
-=======
 from frappe.utils.data import MARIADB_SPECIFIC_COMMENT
->>>>>>> f3836691
 
 if TYPE_CHECKING:
 	from frappe.query_builder import DocType
@@ -580,8 +577,6 @@
 
 		return fields
 
-<<<<<<< HEAD
-=======
 	def get_list_fields(self, fields: list) -> list:
 		updated_fields = []
 		if issubclass(type(fields), Criterion) or "*" in fields:
@@ -614,7 +609,6 @@
 				fields = Field(fields).as_(reference)
 		return fields
 
->>>>>>> f3836691
 	def set_fields(self, fields, **kwargs) -> list:
 		fields = kwargs.get("pluck") if kwargs.get("pluck") else fields or "name"
 		fields = self.sanitize_fields(fields)
@@ -666,34 +660,8 @@
 					and (f"`tab{table}`" not in str(field))
 				):
 					has_join = True
-<<<<<<< HEAD
-					join_table = table_from_string(str(field))
-					# check for already joined tables
-					if joined_tables.get("left_join") != join_table:
-						if self.fieldname:
-							criterion = criterion.left_join(join_table).on(
-								getattr(join_table, "name") == getattr(frappe.qb.DocType(table), self.fieldname)
-							)
-							joined_tables["left_join"] = join_table
-						else:
-							criterion = criterion.left_join(join_table).on(
-								getattr(join_table, "parent") == getattr(frappe.qb.DocType(table), "name")
-							)
-							joined_tables["left_join"] = join_table
-
-				if has_join:
-					for idx, field in enumerate(fields):
-						if not is_pypika_function_object(field):
-							field = field if isinstance(field, str) else field.get_sql()
-							if not TABLE_PATTERN.search(str(field)):
-								fields[idx] = getattr(frappe.qb.DocType(table), field)
-						else:
-							field.args = [getattr(frappe.qb.DocType(table), arg.get_sql()) for arg in field.args]
-							fields[idx] = field
-=======
 
 			if has_join:
-
 				def _update_pypika_fields(field):
 					if not is_pypika_function_object(field):
 						field = field if isinstance(field, str) else field.get_sql()
@@ -704,7 +672,6 @@
 						return field
 
 				fields = [_update_pypika_fields(field) for field in fields]
->>>>>>> f3836691
 
 		if len(self.tables) > 1:
 			primary_table = self.tables.pop(table)
@@ -728,11 +695,7 @@
 		self.linked_doctype = None
 		self.fieldname = None
 
-<<<<<<< HEAD
 		fields = self.set_fields(fields, **kwargs)
-=======
-		fields = self.set_fields(kwargs.get("field_objects") or fields, **kwargs)
->>>>>>> f3836691
 		criterion = self.build_conditions(table, filters, **kwargs)
 		join = kwargs.get("join").replace(" ", "_") if kwargs.get("join") else "left_join"
 		criterion, fields = self.join_(criterion=criterion, fields=fields, table=table, join=join)
