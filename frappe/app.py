# Copyright (c) 2015, Frappe Technologies Pvt. Ltd. and Contributors
# License: MIT. See LICENSE

import functools
import gc
import logging
import os
import re

from werkzeug.exceptions import HTTPException, NotFound
from werkzeug.middleware.profiler import ProfilerMiddleware
from werkzeug.middleware.proxy_fix import ProxyFix
from werkzeug.middleware.shared_data import SharedDataMiddleware
from werkzeug.wrappers import Request, Response
from werkzeug.wsgi import ClosingIterator

import frappe
import frappe.api
import frappe.handler
import frappe.monitor
import frappe.rate_limiter
import frappe.recorder
import frappe.utils.response
from frappe import _
from frappe.auth import SAFE_HTTP_METHODS, UNSAFE_HTTP_METHODS, HTTPRequest
from frappe.middlewares import StaticDataMiddleware
from frappe.utils import CallbackManager, cint, get_site_name, sanitize_html
from frappe.utils.data import escape_html
from frappe.utils.error import log_error_snapshot
from frappe.website.serve import get_response

_site = None
_sites_path = os.environ.get("SITES_PATH", ".")


# If gc.freeze is done then importing modules before forking allows us to share the memory
if frappe._tune_gc:
	import bleach
	import pydantic

	import frappe.boot
	import frappe.client
	import frappe.core.doctype.file.file
	import frappe.core.doctype.user.user
	import frappe.database.mariadb.database  # Load database related utils
	import frappe.database.query
	import frappe.desk.desktop  # workspace
	import frappe.desk.form.save
	import frappe.model.db_query
	import frappe.query_builder
	import frappe.utils.background_jobs  # Enqueue is very common
	import frappe.utils.data  # common utils
	import frappe.utils.jinja  # web page rendering
	import frappe.utils.jinja_globals
	import frappe.utils.redis_wrapper  # Exact redis_wrapper
	import frappe.utils.safe_exec
	import frappe.utils.typing_validations  # any whitelisted method uses this
	import frappe.website.path_resolver  # all the page types and resolver
	import frappe.website.router  # Website router
	import frappe.website.website_generator  # web page doctypes

# end: module pre-loading


def after_response_wrapper(app):
	"""Wrap a WSGI application to call after_response hooks after we have responded.

	This is done to reduce response time by deferring expensive tasks."""

	@functools.wraps(app)
	def application(environ, start_response):
		return ClosingIterator(
			app(environ, start_response),
			(
				frappe.rate_limiter.update,
				frappe.monitor.stop,
				frappe.recorder.dump,
				frappe.request.after_response.run,
				frappe.destroy,
			),
		)

	return application


@after_response_wrapper
@Request.application
def application(request: Request):
	response = None

	try:
		rollback = True

		init_request(request)

		frappe.api.validate_auth()

		if request.method == "OPTIONS":
			response = Response()

		elif frappe.form_dict.cmd:
			response = frappe.handler.handle()

		elif request.path.startswith("/api/"):
			response = frappe.api.handle()

		elif request.path.startswith("/backups"):
			response = frappe.utils.response.download_backup(request.path)

		elif request.path.startswith("/private/files/"):
			response = frappe.utils.response.download_private_file(request.path)

		elif request.method in ("GET", "HEAD", "POST"):
			response = get_response()

		else:
			raise NotFound

	except HTTPException as e:
		return e

	except Exception as e:
		response = handle_exception(e)

	else:
		rollback = sync_database(rollback)

	finally:
		# Important note:
		# this function *must* always return a response, hence any exception thrown outside of
		# try..catch block like this finally block needs to be handled appropriately.

		if rollback and request.method in UNSAFE_HTTP_METHODS and frappe.db:
			frappe.db.rollback()

		try:
			run_after_request_hooks(request, response)
		except Exception as e:
			# We can not handle exceptions safely here.
			frappe.logger().error("Failed to run after request hook", exc_info=True)

		log_request(request, response)
		process_response(response)

	return response


def run_after_request_hooks(request, response):
	if not getattr(frappe.local, "initialised", False):
		return

	for after_request_task in frappe.get_hooks("after_request"):
		frappe.call(after_request_task, response=response, request=request)


def init_request(request):
	frappe.local.request = request
	frappe.local.request.after_response = CallbackManager()

	frappe.local.is_ajax = frappe.get_request_header("X-Requested-With") == "XMLHttpRequest"

	site = _site or request.headers.get("X-Frappe-Site-Name") or get_site_name(request.host)
	frappe.init(site=site, sites_path=_sites_path, force=True)

	if not (frappe.local.conf and frappe.local.conf.db_name):
		# site does not exist
		raise NotFound

	if frappe.local.conf.maintenance_mode:
		frappe.connect()
		if frappe.local.conf.allow_reads_during_maintenance:
			setup_read_only_mode()
		else:
			raise frappe.SessionStopped("Session Stopped")
	else:
		frappe.connect(set_admin_as_user=False)

	request.max_content_length = cint(frappe.local.conf.get("max_file_size")) or 10 * 1024 * 1024

	make_form_dict(request)

	if request.method != "OPTIONS":
		frappe.local.http_request = HTTPRequest()

	for before_request_task in frappe.get_hooks("before_request"):
		frappe.call(before_request_task)


def setup_read_only_mode():
	"""During maintenance_mode reads to DB can still be performed to reduce downtime. This
	function sets up read only mode

	- Setting global flag so other pages, desk and database can know that we are in read only mode.
	- Setup read only database access either by:
	    - Connecting to read replica if one exists
	    - Or setting up read only SQL transactions.
	"""
	frappe.flags.read_only = True

	# If replica is available then just connect replica, else setup read only transaction.
	if frappe.conf.read_from_replica:
		frappe.connect_replica()
	else:
		frappe.db.begin(read_only=True)


def log_request(request, response):
	if hasattr(frappe.local, "conf") and frappe.local.conf.enable_frappe_logger:
		frappe.logger("frappe.web", allow_site=frappe.local.site).info(
			{
				"site": get_site_name(request.host),
				"remote_addr": getattr(request, "remote_addr", "NOTFOUND"),
				"pid": os.getpid(),
				"user": getattr(frappe.local.session, "user", "NOTFOUND"),
				"base_url": getattr(request, "base_url", "NOTFOUND"),
				"full_path": getattr(request, "full_path", "NOTFOUND"),
				"method": getattr(request, "method", "NOTFOUND"),
				"scheme": getattr(request, "scheme", "NOTFOUND"),
				"http_status_code": getattr(response, "status_code", "NOTFOUND"),
			}
		)


def process_response(response):
	if not response:
		return

	# set cookies
	if hasattr(frappe.local, "cookie_manager"):
		frappe.local.cookie_manager.flush_cookies(response=response)

	# rate limiter headers
	if hasattr(frappe.local, "rate_limiter"):
		response.headers.extend(frappe.local.rate_limiter.headers())

	if trace_id := frappe.monitor.get_trace_id():
		response.headers.extend({"X-Frappe-Request-Id": trace_id})

	# CORS headers
	if hasattr(frappe.local, "conf"):
		set_cors_headers(response)


def set_cors_headers(response):
	if not (
		(allowed_origins := frappe.conf.allow_cors)
		and (request := frappe.local.request)
		and (origin := request.headers.get("Origin"))
	):
		return

	if allowed_origins != "*":
		if not isinstance(allowed_origins, list):
			allowed_origins = [allowed_origins]

		if origin not in allowed_origins:
			return

	cors_headers = {
		"Access-Control-Allow-Credentials": "true",
		"Access-Control-Allow-Origin": origin,
		"Vary": "Origin",
	}

	# only required for preflight requests
	if request.method == "OPTIONS":
		cors_headers["Access-Control-Allow-Methods"] = request.headers.get(
			"Access-Control-Request-Method"
		)

		if allowed_headers := request.headers.get("Access-Control-Request-Headers"):
			cors_headers["Access-Control-Allow-Headers"] = allowed_headers

		# allow browsers to cache preflight requests for upto a day
		if not frappe.conf.developer_mode:
			cors_headers["Access-Control-Max-Age"] = "86400"

	response.headers.extend(cors_headers)


def make_form_dict(request):
	import json

	request_data = request.get_data(as_text=True)
	if "application/json" in (request.content_type or "") and request_data:
		args = json.loads(request_data)
	else:
		args = {}
		args.update(request.args or {})
		args.update(request.form or {})

	if not isinstance(args, dict):
		frappe.throw(_("Invalid request arguments"))

	frappe.local.form_dict = frappe._dict(args)

	if "_" in frappe.local.form_dict:
		# _ is passed by $.ajax so that the request is not cached by the browser. So, remove _ from form_dict
		frappe.local.form_dict.pop("_")


def handle_exception(e):
	response = None
	http_status_code = getattr(e, "http_status_code", 500)
	return_as_message = False
	accept_header = frappe.get_request_header("Accept") or ""
	respond_as_json = (
		frappe.get_request_header("Accept")
		and (frappe.local.is_ajax or "application/json" in accept_header)
		or (frappe.local.request.path.startswith("/api/") and not accept_header.startswith("text"))
	)

	allow_traceback = frappe.get_system_settings("allow_error_traceback") if frappe.db else False

	if not frappe.session.user:
		# If session creation fails then user won't be unset. This causes a lot of code that
		# assumes presence of this to fail. Session creation fails => guest or expired login
		# usually.
		frappe.session.user = "Guest"

	if respond_as_json:
		# handle ajax responses first
		# if the request is ajax, send back the trace or error message
		response = frappe.utils.response.report_error(http_status_code)

	elif isinstance(e, frappe.SessionStopped):
		response = frappe.utils.response.handle_session_stopped()

	elif (
		http_status_code == 500
		and (frappe.db and isinstance(e, frappe.db.InternalError))
		and (frappe.db and (frappe.db.is_deadlocked(e) or frappe.db.is_timedout(e)))
	):
		http_status_code = 508

	elif http_status_code == 401:
		frappe.respond_as_web_page(
			_("Session Expired"),
			_("Your session has expired, please login again to continue."),
			http_status_code=http_status_code,
			indicator_color="red",
		)
		return_as_message = True

	elif http_status_code == 403:
		frappe.respond_as_web_page(
			_("Not Permitted"),
			_("You do not have enough permissions to complete the action"),
			http_status_code=http_status_code,
			indicator_color="red",
		)
		return_as_message = True

	elif http_status_code == 404:
		frappe.respond_as_web_page(
			_("Not Found"),
			_("The resource you are looking for is not available"),
			http_status_code=http_status_code,
			indicator_color="red",
		)
		return_as_message = True

	elif http_status_code == 429:
		response = frappe.rate_limiter.respond()

	else:
		traceback = "<pre>" + escape_html(frappe.get_traceback()) + "</pre>"
		# disable traceback in production if flag is set
		if frappe.local.flags.disable_traceback or not allow_traceback and not frappe.local.dev_server:
			traceback = ""

		frappe.respond_as_web_page(
			"Server Error", traceback, http_status_code=http_status_code, indicator_color="red", width=640
		)
		return_as_message = True

	if e.__class__ == frappe.AuthenticationError:
		if hasattr(frappe.local, "login_manager"):
			frappe.local.login_manager.clear_cookies()

	if http_status_code >= 500:
		log_error_snapshot(e)

	if return_as_message:
		response = get_response("message", http_status_code=http_status_code)

	if frappe.conf.get("developer_mode") and not respond_as_json:
		# don't fail silently for non-json response errors
		print(frappe.get_traceback())

	return response


def sync_database(rollback: bool) -> bool:
	# if HTTP method would change server state, commit if necessary
	if (
		frappe.db
		and (frappe.local.flags.commit or frappe.local.request.method in UNSAFE_HTTP_METHODS)
		and frappe.db.transaction_writes
	):
		frappe.db.commit()
		rollback = False
	elif frappe.db:
		frappe.db.rollback()
		rollback = False

	# update session
	if session := getattr(frappe.local, "session_obj", None):
		if session.update():
			frappe.db.commit()
			rollback = False

	return rollback


def serve(
<<<<<<< HEAD
=======
	host=None,
>>>>>>> ea7b080e
	port=8000,
	profile=False,
	no_reload=False,
	no_threading=False,
	site=None,
	sites_path=".",
<<<<<<< HEAD
	proxy=False,
=======
>>>>>>> ea7b080e
):
	global application, _site, _sites_path
	_site = site
	_sites_path = sites_path

	from werkzeug.serving import run_simple

	if profile or os.environ.get("USE_PROFILER"):
		application = ProfilerMiddleware(application, sort_by=("cumtime", "calls"))

	if not os.environ.get("NO_STATICS"):
		application = application_with_statics()

	if proxy or os.environ.get("USE_PROXY"):
		application = ProxyFix(application, x_for=1, x_proto=1, x_host=1, x_port=1, x_prefix=1)

	application.debug = True
	application.config = {"SERVER_NAME": "127.0.0.1:8000"}

	log = logging.getLogger("werkzeug")
	log.propagate = False

	in_test_env = os.environ.get("CI")
	if in_test_env:
		log.setLevel(logging.ERROR)

	run_simple(
		host,
		int(port),
		application,
		exclude_patterns=["test_*"],
		use_reloader=False if in_test_env else not no_reload,
		use_debugger=not in_test_env,
		use_evalex=not in_test_env,
		threaded=not no_threading,
	)


def application_with_statics():
	global application, _sites_path

	application = SharedDataMiddleware(
		application, {"/assets": str(os.path.join(_sites_path, "assets"))}
	)

	application = StaticDataMiddleware(application, {"/files": str(os.path.abspath(_sites_path))})

	return application


# Remove references to pattern that are pre-compiled and loaded to global scopes.
re.purge()

# Both Gunicorn and RQ use forking to spawn workers. In an ideal world, the fork should be sharing
# most of the memory if there are no writes made to data because of Copy on Write, however,
# python's GC is not CoW friendly and writes to data even if user-code doesn't. Specifically, the
# generational GC which stores and mutates every python object: `PyGC_Head`
#
# Calling gc.freeze() moves all the objects imported so far into permanant generation and hence
# doesn't mutate `PyGC_Head`
#
# Refer to issue for more info: https://github.com/frappe/frappe/issues/18927
if frappe._tune_gc:
	gc.collect()  # clean up any garbage created so far before freeze
	gc.freeze()<|MERGE_RESOLUTION|>--- conflicted
+++ resolved
@@ -414,20 +414,14 @@
 
 
 def serve(
-<<<<<<< HEAD
-=======
 	host=None,
->>>>>>> ea7b080e
 	port=8000,
 	profile=False,
 	no_reload=False,
 	no_threading=False,
 	site=None,
 	sites_path=".",
-<<<<<<< HEAD
 	proxy=False,
-=======
->>>>>>> ea7b080e
 ):
 	global application, _site, _sites_path
 	_site = site
