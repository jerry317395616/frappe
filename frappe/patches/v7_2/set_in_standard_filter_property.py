--- conflicted
+++ resolved
@@ -8,11 +8,7 @@
 	except Exception, e:
 		if e.args[0]!=1054: raise e
 
-<<<<<<< HEAD
-	for doctype in frappe.get_all("DocType", {"istable": 0, "issingle": 0}):
-=======
 	for doctype in frappe.get_all("DocType", {"istable": 0, "issingle": 0, "custom": 0}):
->>>>>>> d6c3c9a8
 		try:
 			frappe.reload_doctype(doctype.name, force=True)
 		except KeyError:
