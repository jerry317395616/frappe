--- conflicted
+++ resolved
@@ -392,9 +392,6 @@
 	display: inline-flex;
 }
 
-<<<<<<< HEAD
-.add-assignment-btn, .add-attachment-btn,
-=======
 .attachments-actions {
 	display: flex;
 	gap: 5px;
@@ -410,8 +407,7 @@
 	margin-top: var(--margin-md);
 	text-align: center;
 }
-
->>>>>>> 81d7dc6b
+.add-assignment-btn, .add-attachment-btn,
 .shares,
 .followed-by {
 	max-width: 100%;
