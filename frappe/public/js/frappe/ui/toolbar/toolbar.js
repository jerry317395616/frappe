--- conflicted
+++ resolved
@@ -197,45 +197,7 @@
 				});
 			}
 		}
-	},
-
-<<<<<<< HEAD
-	setup_progress_dialog: function() {
-		var me = this;
-		frappe.call({
-			method: "frappe.desk.user_progress.get_user_progress_slides",
-			type: 'GET',
-			callback: function(r) {
-				if(r.message) {
-					let slides = r.message;
-					if(slides.length && slides.map(s => parseInt(s.done)).includes(0)) {
-						frappe.require("assets/frappe/js/frappe/ui/toolbar/user_progress_dialog.js", function() {
-							me.progress_dialog = new frappe.setup.UserProgressDialog({
-								slides: slides
-							});
-							$('.user-progress').removeClass('hide');
-							$('.user-progress .dropdown-toggle').on('click', () => {
-								me.progress_dialog.show();
-							});
-
-							if (cint(frappe.boot.sysdefaults.is_first_startup)) {
-								me.progress_dialog.show();
-								frappe.call({
-									method: "frappe.desk.page.setup_wizard.setup_wizard.reset_is_first_startup",
-									args: {},
-									callback: () => {}
-								});
-							}
-
-						});
-					}
-				}
-			},
-			freeze: false
-		});
 	}
-=======
->>>>>>> f42c5a83
 });
 
 $.extend(frappe.ui.toolbar, {
