import Widget from "./base_widget.js";

frappe.provide("frappe.utils");

export default class NumberCardWidget extends Widget {
	constructor(opts) {
		super(opts);
	}

	get_config() {
		return {
			name: this.name,
			label: this.label,
			color: this.color,
			hidden: this.hidden,
		};
	}

	refresh() {
		this.set_body();
	}

	set_body() {
		this.widget.addClass("number-widget-box");
		this.make_card();
	}

	set_title() {
		$(this.title_field).html(`<div class="number-label">${this.card_doc.label}</div>`);
	}

	make_card() {
		frappe.model.with_doc('Number Card', this.name).then(card => {
			if (!card) {
				if (this.document_type) {
					frappe.run_serially([
						() => this.create_number_card(),
						() => this.render_card(),
					]);
				} else {
					// widget doesn't exist so delete
					this.delete(false);
					return;
				}
			} else {
				this.card_doc = card;
				this.render_card();
			}

			this.set_events();
		});
	}

	create_number_card() {
		this.set_doc_args();
		return frappe.xcall(
			'frappe.desk.doctype.number_card.number_card.create_number_card',
			{
				'args': this.card_doc
			}
		).then(doc => {
			this.name = doc.name;
			this.card_doc = doc;
			this.widget.attr('data-widget-name', this.name);
		});
	}

	set_events() {
		$(this.body).click(() => {
			if (this.in_customize_mode || this.card_doc.type == 'Custom') return;
			this.set_route();
		});
	}

	set_route() {
		const is_document_type = this.card_doc.type !== 'Report';
		const name = is_document_type ? this.card_doc.document_type : this.card_doc.report_name;
		const route = frappe.utils.generate_route({
			name: name,
			type: is_document_type ? 'doctype' : 'report',
			is_query_report: !is_document_type,
		});

		if (is_document_type) {
			const filters = JSON.parse(this.card_doc.filters_json);
			frappe.route_options = filters.reduce((acc, filter) => {
				return Object.assign(acc, {
					[`${filter[0]}.${filter[1]}`]: [filter[2], filter[3]]
				});
			}, {});
		}

		frappe.set_route(route);
	}

	set_doc_args() {
		this.card_doc = Object.assign({}, {
			document_type: this.document_type,
			label: this.label,
			function: this.function,
			aggregate_function_based_on: this.aggregate_function_based_on,
			color: this.color,
			filters_json: this.stats_filter
		});
	}

	get_settings(type) {
		this.filters = this.get_filters();
		const settings_map = {
			'Custom': {
				method: this.card_doc.method,
				args: {
					filters: this.filters
				},
				get_number: res => this.get_number_for_custom_card(res),
			},
			'Report': {
				method: 'frappe.desk.query_report.run',
				args: {
					report_name: this.card_doc.report_name,
					filters: this.filters,
					ignore_prepared_report: 1
				},
				get_number: res => this.get_number_for_report_card(res),
			},
			'Document Type': {
				method: 'frappe.desk.doctype.number_card.number_card.get_result',
				args: {
					doc: this.card_doc,
					filters: this.filters,
				},
				get_number: res => this.get_number_for_doctype_card(res),
			}
		};
		return settings_map[type];
	}

	get_filters() {
		const filters = frappe.dashboard_utils.get_all_filters(this.card_doc);
		return filters;
	}

	render_card() {
		this.prepare_actions();
		this.set_title();
		this.set_loading_state();

		if (!this.card_doc.type) {
			this.card_doc.type = 'Document Type';
		}

		this.settings = this.get_settings(this.card_doc.type);

		frappe.run_serially([
			() => this.render_number(),
			() => this.render_stats(),
		]);
	}

	set_loading_state() {
		$(this.body).html(`<div class="number-card-loading text-muted">
			${__('Loading...')}
		</div>`);
	}

	get_number() {
		return frappe.xcall(this.settings.method, this.settings.args).then(res => {
			return this.settings.get_number(res);
		});
	}

	get_number_for_custom_card(res) {
		if (typeof res === 'object') {
			this.number = res.value;
			this.get_formatted_number(res);
		} else {
			this.formatted_number = res;
		}
	}

	get_number_for_doctype_card(res) {
		this.number = res;
		if (this.card_doc.function !== 'Count') {
			return frappe.model.with_doctype(this.card_doc.document_type, () => {
				const based_on_df =
					frappe.meta.get_docfield(this.card_doc.document_type, this.card_doc.aggregate_function_based_on);
				this.get_formatted_number(based_on_df);
			});
		} else {
			this.formatted_number = res;
		}
	}

	get_number_for_report_card(res) {
		const field = this.card_doc.report_field;
		const vals = res.result.reduce((acc, col) => {
			col[field] && acc.push(col[field]);
			return acc;
		}, []);
		const col = res.columns.find(col => col.fieldname == field);
		this.number = frappe.report_utils.get_result_of_fn(this.card_doc.report_function, vals);
		this.get_formatted_number(col);
	}

	get_formatted_number(df) {
		const default_country = frappe.sys_defaults.country;
		const shortened_number = frappe.utils.shorten_number(this.number, default_country, 5);
		let number_parts = shortened_number.split(' ');

		const symbol = number_parts[1] || '';
		const formatted_number = $(frappe.format(number_parts[0], df)).text();

		this.formatted_number = formatted_number + ' ' + symbol;
	}

	render_number() {
		return this.get_number().then(() => {
			$(this.body).html(`<div class="widget-content">
				<div class="number" style="color:${this.card_doc.color}">${this.formatted_number}</div>
				</div>`);
		});
	}

	render_stats() {
		if (this.card_doc.type !== 'Document Type') {
			return;
		}

		let caret_html = '';
		let color_class = '';

		return this.get_percentage_stats().then(() => {
			if (this.percentage_stat == undefined) return;

			if (this.percentage_stat == 0) {
				color_class = 'grey-stat';
			} else if (this.percentage_stat > 0) {
				caret_html = '<i class="fa fa-caret-up"></i>';
				color_class = 'green-stat';
			} else {
				caret_html = '<i class="fa fa-caret-down"></i>';
				color_class = 'red-stat';
			}

			const stats_qualifier_map = {
				'Daily': __('since yesterday'),
				'Weekly': __('since last week'),
				'Monthly': __('since last month'),
				'Yearly': __('since last year')
			};
			const stats_qualifier = stats_qualifier_map[this.card_doc.stats_time_interval];

			$(this.body).find('.widget-content').append(`<div class="card-stats ${color_class}">
				<span class="percentage-stat">
					${caret_html}
					${Math.abs(this.percentage_stat)} %
				</span>
				<span class="stat-period text-muted">
					${stats_qualifier}
				</span>
			</div>`);
		});
	}

	get_percentage_stats() {
		return frappe.xcall('frappe.desk.doctype.number_card.number_card.get_percentage_difference', {
			doc: this.card_doc,
			filters: this.filters,
			result: this.number
		}).then(res => {
			if (res !== undefined) {
<<<<<<< HEAD
				this.percentage_stat = shorten_number(res);
=======
				this.percentage_stat = frappe.utils.shorten_number(res);
>>>>>>> 10626eed
			}
		});
	}

	prepare_actions() {
		let actions = [
			{
				label: __('Refresh'),
				action: 'action-refresh',
				handler: () => {
					this.render_card();
				}
			},
			{
				label: __('Edit'),
				action: 'action-edit',
				handler: () => {
					frappe.set_route(
						'Form',
						'Number Card',
						this.name
					);
				}
			},
		];

		this.set_card_actions(actions);
	}

	set_card_actions(actions) {
		/* eslint-disable indent */
		this.card_actions =
			$(`<div class="card-actions dropdown pull-right">
				<a class="dropdown-toggle" data-toggle="dropdown" aria-haspopup="true" aria-expanded="false">
					<button class="btn btn-default btn-xs"><span class="caret"></span></button>
				</a>
				<ul class="dropdown-menu" style="max-height: 300px; overflow-y: auto;">
					${actions
						.map(
							action =>
								`<li>
									<a data-action="${action.action}">${action.label}</a>
								</li>`
						).join('')}
				</ul>
			</div>`);
		/* eslint-disable indent */

		this.card_actions.find("a[data-action]").each((i, o) => {
			const action = o.dataset.action;
			$(o).click(actions.find(a => a.action === action));
		});

		this.action_area.html(this.card_actions);
	}
}<|MERGE_RESOLUTION|>--- conflicted
+++ resolved
@@ -269,11 +269,7 @@
 			result: this.number
 		}).then(res => {
 			if (res !== undefined) {
-<<<<<<< HEAD
-				this.percentage_stat = shorten_number(res);
-=======
 				this.percentage_stat = frappe.utils.shorten_number(res);
->>>>>>> 10626eed
 			}
 		});
 	}
