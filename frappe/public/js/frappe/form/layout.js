// Copyright (c) 2013, Web Notes Technologies Pvt. Ltd. and Contributors
// MIT License. See license.txt
frappe.provide("frappe.ui.form");

// 	- page
//		- section
//			- column
//		- section


frappe.ui.form.Layout = Class.extend({
	init: function(opts) {
		this.views = {};
		this.pages = [];
		this.sections = [];
		this.fields_list = [];
		this.fields_dict = {};
		this.labelled_section_count = 0;
		this.ignore_types = frappe.model.layout_fields;

		$.extend(this, opts);
	},
	make: function() {
		if(!this.parent && this.body)
			this.parent = this.body;
		this.wrapper = $('<div class="form-layout">').appendTo(this.parent);
		if(!this.fields)
			this.fields = frappe.meta.sort_docfields(frappe.meta.docfield_map[this.doctype]);
		this.setup_tabbing();
		this.render();
	},
	refresh: function(doc) {
		var me = this;
		if(doc) this.doc = doc;

		if (this.frm) {
			this.wrapper.find(".empty-form-alert").remove();
		}

		for(var i=0, l=this.fields_list.length; i<l; i++) {
			var fieldobj = this.fields_list[i];
			if(me.doc) {
				fieldobj.doc = me.doc;
				fieldobj.doctype = me.doc.doctype;
				fieldobj.docname = me.doc.name;
				fieldobj.df = frappe.meta.get_docfield(me.doc.doctype,
					fieldobj.df.fieldname, me.frm.doc.name);
				// on form change, permissions can change
				fieldobj.perm = me.frm.perm;
			};
			fieldobj.refresh && fieldobj.refresh();
<<<<<<< HEAD
		});

		if(this.frm && this.frm.wrapper) {
=======
		}

		if(this.frm && this.frm.wrapper)
>>>>>>> 4d9efa60
			$(this.frm.wrapper).trigger("refresh-fields");
		}

		if (this.frm) {
			// show empty form notification
			setTimeout(function() {
				me.wrapper.find(".empty-form-alert").remove();
				if(!(me.wrapper.find(".frappe-control:visible").length)) {
					$('<div class="empty-form-alert text-muted" style="margin: 15px; margin-top: -15px;">'+__("This form does not have any input")+'</div>')
					.appendTo(me.wrapper)
				}
			}, 100);
		}

		// dependent fields
		this.refresh_dependency();
	},
	render: function() {
		var me = this;


		this.section = null;
		this.column = null;
		if(this.fields[0] && this.fields[0].fieldtype!="Section Break") {
			this.make_section();
		}
		$.each(this.fields, function(i, df) {
			switch(df.fieldtype) {
				case "Fold":
					me.make_page(df);
					break;
				case "Section Break":
					me.make_section(df);
					break;
				case "Column Break":
					me.make_column(df);
					break;
				default:
					me.make_field(df);
			}
		});

	},
	make_column: function(df) {
		this.column = $('<div class="form-column">\
			<form>\
			</form>\
		</div>').appendTo(this.section.body)
			.find("form")
			.on("submit", function() { return false; })

		// distribute all columns equally
		var colspan = cint(12 / this.section.find(".form-column").length);
		this.section.find(".form-column").removeClass()
			.addClass("form-column")
			.addClass("col-sm-" + colspan);
	},
	make_field: function(df, colspan) {
		!this.section && this.make_section();
		!this.column && this.make_column();

		var fieldobj = frappe.ui.form.make_control({
			df: df,
			doctype: this.doctype,
			parent: this.column.get(0),
			frm: this.frm
		});

		fieldobj.layout = this;
		this.fields_list.push(fieldobj);
		this.fields_dict[df.fieldname] = fieldobj;
		if(this.frm) {
			fieldobj.perm = this.frm.perm;
		}
	},
	make_page: function(df) {
		var me = this,
			head = $('<div class="form-clickable-section text-center">\
				<a class="btn-fold h6 text-muted">'+__("Show more details")+'</a>\
			</div>').appendTo(this.wrapper);

		this.page = $('<div class="form-page second-page hide"></div>').appendTo(this.wrapper);

		this.fold_btn = head.find(".btn-fold").on("click", function() {
			var page = $(this).parent().next();
			if(page.hasClass("hide")) {
				$(this).removeClass("btn-fold").html(__("Hide details"));
				page.removeClass("hide");
				me.folded = false;
			} else {
				$(this).addClass("btn-fold").html(__("Show more details"));
				page.addClass("hide");
				me.folded = true;
			}
		});

		this.section = null;
		this.folded = true;
	},

	unfold: function() {
		this.fold_btn.trigger('click');
	},

	make_section: function(df) {
		var me = this;
		if(!this.page) {
			this.page = $('<div class="form-page"></div>').appendTo(this.wrapper);
		}

		this.section = $('<div class="row form-section">')
			.appendTo(this.page);
		this.sections.push(this.section);

		var section = this.section[0];
		section.df = df;
		if(df) {
			if(df.description) {
				$('<div class="col-sm-12 small text-muted">' + __(df.description) + '</div>')
				.appendTo(this.section);
			}
			this.fields_dict[df.fieldname] = section;
			this.fields_list.push(section);
		}
		// for bc
		this.section.body = $('<div>').appendTo(this.section);
		// if(this.frm)
		// 	this.section.body.css({"padding":"0px 3%"})
		section.row = {
			wrapper: section
		};
		section.refresh = function() {
			if(!this.df) return;
			$(this).toggle(this.df.hidden || this.df.hidden_due_to_dependency
				? false : (me.frm ? !!me.frm.get_perm(this.df.permlevel, "read") : true));
		}
		this.column = null;
		section.refresh.call(section);
		return this.section;
	},
	refresh_section_count: function() {
		this.wrapper.find(".section-count-label:visible").each(function(i) {
			$(this).html(i+1);
		});
	},
	setup_tabbing: function() {
		var me = this;
		this.wrapper.on("keydown", function(ev) {
			if(ev.which==9) {
				var current = $(ev.target),
					doctype = current.attr("data-doctype"),
					fieldname = current.attr("data-fieldname");
				if(doctype)
					return me.handle_tab(doctype, fieldname, ev.shiftKey);
			}
		})
	},
	handle_tab: function(doctype, fieldname, shift) {
		var me = this,
			grid_row = null;
			prev = null,
			fields = me.fields_list,
			in_grid = false;

		// in grid
		if(doctype != me.doctype) {
			grid_row =me.get_open_grid_row()
			fields = grid_row.layout.fields_list;
		}

		for(var i=0, len=fields.length; i < len; i++) {
			if(fields[i].df.fieldname==fieldname) {
				if(shift) {
					if(prev) {
						this.set_focus(prev)
					} else {
						$(this.primary_button).focus();
					}
					break;
				}
				if(i==len-1) {
					// last field in this group
					if(grid_row) {
						// in grid
						if(grid_row.doc.idx==grid_row.grid.grid_rows.length) {
							// last row, close it and find next field
							grid_row.toggle_view(false, function() {
								me.handle_tab(grid_row.grid.df.parent, grid_row.grid.df.fieldname);
							})
						} else {
							// next row
							grid_row.grid.grid_rows[grid_row.doc.idx].toggle_view(true);
						}
					} else {
						$(this.primary_button).focus();
					}
				} else {
					me.focus_on_next_field(i, fields);
				}

				break;
			}
			if(fields[i].disp_status==="Write")
				prev = fields[i];
		}
		return false;
	},
	focus_on_next_field: function(start_idx, fields) {
		// loop to find next eligible fields
		for(var i= start_idx + 1, len = fields.length; i < len; i++) {
			if(fields[i].disp_status==="Write" && !in_list(frappe.model.no_value_type, fields[i].df.fieldtype)) {
				this.set_focus(fields[i]);
				break;
			}
		}
	},
	set_focus: function(field) {
		// next is table, show the table
		if(field.df.fieldtype=="Table") {
			if(!field.grid.grid_rows.length) {
				field.grid.add_new_row(1);
			} else {
				field.grid.grid_rows[0].toggle_view(true);
			}
		}
		else if(field.editor) {
			field.editor.set_focus();
		}
		else if(field.$input) {
			field.$input.focus();
		}
	},
	get_open_grid_row: function() {
		return $(".grid-row-open").data("grid_row");
	},
	refresh_dependency: function() {
		// Resolve "depends_on" and show / hide accordingly
		var me = this;

		var doc = me.doc;
		if (!doc) return;

		var parent = (doc.parent && doc.parenttype && locals[doc.parenttype]) ?
			 locals[doc.parenttype][doc.parent] : {};

		// build dependants' dictionary
		var has_dep = false;

		for(fkey in this.fields_list) {
			var f = this.fields_list[fkey];
			f.dependencies_clear = true;
			if(f.df.depends_on) {
				has_dep = true;
			}
		}

		if(!has_dep)return;

		// show / hide based on values
		for(var i=me.fields_list.length-1;i>=0;i--) {
			var f = me.fields_list[i];
			f.guardian_has_value = true;
			if(f.df.depends_on) {
				// evaluate guardian
				if(f.df.depends_on.substr(0,5)=='eval:') {
					f.guardian_has_value = eval(f.df.depends_on.substr(5));
				} else if(f.df.depends_on.substr(0,3)=='fn:' && me.frm) {
					f.guardian_has_value = me.frm.script_manager.trigger(f.df.depends_on.substr(3), me.doctype, me.docname);
				} else {
					if(!doc[f.df.depends_on]) {
						f.guardian_has_value = false;
					}
				}

				// show / hide
				if(f.guardian_has_value) {
					if(f.df.hidden_due_to_dependency) {
						f.df.hidden_due_to_dependency = false;
						f.refresh();
					}
				} else {
					if(!f.df.hidden_due_to_dependency) {
						f.df.hidden_due_to_dependency = true;
						f.refresh();
					}
				}
			}
		}

		this.refresh_section_count();
	}
})<|MERGE_RESOLUTION|>--- conflicted
+++ resolved
@@ -49,15 +49,9 @@
 				fieldobj.perm = me.frm.perm;
 			};
 			fieldobj.refresh && fieldobj.refresh();
-<<<<<<< HEAD
-		});
-
-		if(this.frm && this.frm.wrapper) {
-=======
 		}
 
 		if(this.frm && this.frm.wrapper)
->>>>>>> 4d9efa60
 			$(this.frm.wrapper).trigger("refresh-fields");
 		}
 
