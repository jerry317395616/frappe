{
 "actions": [],
 "allow_rename": 1,
 "autoname": "field:role_name",
 "creation": "2013-01-08 15:50:01",
 "doctype": "DocType",
 "document_type": "Document",
 "engine": "InnoDB",
 "field_order": [
  "role_name",
  "home_page",
  "restrict_to_domain",
  "column_break_4",
  "disabled",
  "is_custom",
  "desk_access",
  "two_factor_auth",
  "navigation_settings_section",
  "search_bar",
  "notifications",
  "list_settings_section",
  "list_sidebar",
  "bulk_actions",
  "view_switcher",
  "form_settings_section",
  "form_sidebar",
  "timeline",
  "dashboard"
 ],
 "fields": [
  {
   "fieldname": "role_name",
   "fieldtype": "Data",
   "label": "Role Name",
   "oldfieldname": "role_name",
   "oldfieldtype": "Data",
   "reqd": 1,
   "unique": 1
  },
  {
   "default": "0",
   "description": "If disabled, this role will be removed from all users.",
   "fieldname": "disabled",
   "fieldtype": "Check",
   "label": "Disabled"
  },
  {
   "default": "1",
   "fieldname": "desk_access",
   "fieldtype": "Check",
   "in_list_view": 1,
   "label": "Desk Access"
  },
  {
   "default": "0",
   "fieldname": "two_factor_auth",
   "fieldtype": "Check",
   "label": "Two Factor Authentication"
  },
  {
   "fieldname": "restrict_to_domain",
   "fieldtype": "Link",
   "label": "Restrict To Domain",
   "options": "Domain"
  },
  {
   "description": "Route: Example \"/app\"",
   "fieldname": "home_page",
   "fieldtype": "Data",
   "label": "Home Page"
  },
  {
   "fieldname": "column_break_4",
   "fieldtype": "Column Break"
  },
  {
   "fieldname": "navigation_settings_section",
   "fieldtype": "Section Break",
   "label": "Navigation Settings"
  },
  {
   "default": "1",
   "fieldname": "search_bar",
   "fieldtype": "Check",
   "label": "Search Bar"
  },
  {
   "fieldname": "list_settings_section",
   "fieldtype": "Section Break",
   "label": "List Settings"
  },
  {
   "default": "1",
   "fieldname": "list_sidebar",
   "fieldtype": "Check",
   "label": "Sidebar"
  },
  {
   "default": "1",
   "fieldname": "bulk_actions",
   "fieldtype": "Check",
   "label": "Bulk Actions"
  },
  {
   "fieldname": "form_settings_section",
   "fieldtype": "Section Break",
   "label": "Form Settings"
  },
  {
   "default": "1",
   "fieldname": "form_sidebar",
   "fieldtype": "Check",
   "label": "Sidebar"
  },
  {
   "default": "1",
   "fieldname": "timeline",
   "fieldtype": "Check",
   "label": "Timeline"
  },
  {
   "default": "1",
   "fieldname": "dashboard",
   "fieldtype": "Check",
   "label": "Dashboard"
  },
  {
   "default": "1",
   "fieldname": "view_switcher",
   "fieldtype": "Check",
   "label": "View Switcher"
  },
  {
   "default": "1",
   "fieldname": "notifications",
   "fieldtype": "Check",
   "label": "Notifications"
  },
  {
   "default": "0",
   "fieldname": "is_custom",
   "fieldtype": "Check",
   "in_list_view": 1,
   "label": "Is Custom"
  }
 ],
 "icon": "fa fa-bookmark",
 "idx": 1,
 "index_web_pages_for_search": 1,
 "links": [],
<<<<<<< HEAD
 "modified": "2024-03-03 11:00:42.571942",
=======
 "modified": "2024-03-13 20:59:37.875253",
>>>>>>> 59ba66f0
 "modified_by": "Administrator",
 "module": "Core",
 "name": "Role",
 "naming_rule": "By fieldname",
 "owner": "Administrator",
 "permissions": [
  {
   "create": 1,
   "delete": 1,
   "email": 1,
   "print": 1,
   "read": 1,
   "report": 1,
   "role": "System Manager",
   "share": 1,
   "write": 1
  }
 ],
 "quick_entry": 1,
 "sort_field": "modified",
 "sort_order": "DESC",
 "states": [],
 "title_field": "role_name",
 "track_changes": 1,
 "translated_doctype": 1
}<|MERGE_RESOLUTION|>--- conflicted
+++ resolved
@@ -148,11 +148,7 @@
  "idx": 1,
  "index_web_pages_for_search": 1,
  "links": [],
-<<<<<<< HEAD
- "modified": "2024-03-03 11:00:42.571942",
-=======
  "modified": "2024-03-13 20:59:37.875253",
->>>>>>> 59ba66f0
  "modified_by": "Administrator",
  "module": "Core",
  "name": "Role",
