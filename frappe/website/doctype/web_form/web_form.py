--- conflicted
+++ resolved
@@ -343,10 +343,9 @@
 			frappe.throw(_('Mandatory Information missing:') + '<br><br>'
 				+ '<br>'.join(['{0} ({1})'.format(d.label, d.fieldtype) for d in missing]))
 
-<<<<<<< HEAD
 	def allow_website_search_indexing(self):
 		return False
-=======
+
 	def has_web_form_permission(self, doctype, name, ptype='read'):
 		if frappe.session.user=="Guest":
 			return False
@@ -366,8 +365,6 @@
 
 		else:
 			return False
-
->>>>>>> 10b3641c
 
 
 @frappe.whitelist(allow_guest=True)
