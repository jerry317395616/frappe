--- conflicted
+++ resolved
@@ -90,16 +90,10 @@
 	columns = [key]
 	
 	def append_row(t, mandatory):
-<<<<<<< HEAD
-		docfield = getdocfield(t)
-		if docfield and ((mandatory and docfield.reqd) or (not mandatory and not docfield.reqd)) \
-			and (t not in ('parenttype', 'trash_reason')) and not docfield.hidden:
-=======
 		docfield = doctype_dl.get_field(t)
 		
 		if docfield and ((mandatory and docfield.reqd) or not (mandatory or docfield.reqd)) \
 			and (t not in ('parenttype', 'trash_reason', 'file_list')) and not docfield.hidden:
->>>>>>> be23346a
 			fieldrow.append(t)
 			labelrow.append(docfield.label)
 			mandatoryrow.append(docfield.reqd and 'Yes' or 'No')
