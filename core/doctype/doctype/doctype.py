--- conflicted
+++ resolved
@@ -139,27 +139,6 @@
 					"doctype_template.py"), 'r') as srcfile:
 					pyfile.write(srcfile.read())
 	
-<<<<<<< HEAD
-=======
-	def make_file_list(self):
-		"""
-			if allow_attach is checked and the column file_list doesn't exist,
-			create a new field 'file_list'
-		"""
-		if self.doc.allow_attach:
-			if not webnotes.conn.sql("""select name from tabDocField 
-				where fieldname = 'file_list' and parent = %s""", self.doc.name):
-					new = self.doc.addchild('fields', 'DocField', self.doclist)
-					new.label = 'File List'
-					new.fieldtype = 'Text'
-					new.fieldname = 'file_list'
-					new.hidden = 1
-					new.permlevel = 0
-					new.print_hide = 1
-					new.no_copy = 1
-					new.idx = self.get_max_idx() + 1
-
->>>>>>> a0eca348
 	def make_amendable(self):
 		"""
 			if is_submittable is set, add amended_from docfields
