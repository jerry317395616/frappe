--- conflicted
+++ resolved
@@ -69,15 +69,10 @@
 					self.doc = d
 				else:
 					self.children.append(d)
-<<<<<<< HEAD
-
-=======
-					
 			# catch all if no self.doc
 			if not self.doc:
 				self.doc, self.children = self.docs[0], self.docs[1:]
-	
->>>>>>> cc92f48c
+
 	def make_obj(self):
 		"""
 			Create a DocType object
@@ -138,13 +133,8 @@
 		if err_list:
 			webnotes.msgprint("""[Link Validation] Could not find the following values: %s.
 			Please correct and resave. Document Not Saved.""" % ', '.join(err_list), raise_exception=1)
-<<<<<<< HEAD
-
-	def update_timestamps(self):
-=======
-	
+
 	def update_timestamps_and_docstatus(self):
->>>>>>> cc92f48c
 		"""
 			Update owner, creation, modified_by, modified, docstatus
 		"""
